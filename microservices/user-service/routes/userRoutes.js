--- conflicted
+++ resolved
@@ -282,7 +282,7 @@
   }
 });
 
-<<<<<<< HEAD
+//THESE FUNCTIONS SEEM TO BE DUPLICATED - CHECK THIS OUT
 // Add student to therapist (called by student-service)
 router.put('/:therapistId/add-student', async (req, res) => {
   try {
@@ -360,13 +360,10 @@
     res.status(500).json({ message: 'Failed to remove student from therapist', error: error.message });
   }
 });
-
-// Delete a user by ID (protected)
-router.delete('/:id', async (req, res) => {
-=======
+//END OF DOUBLED FUNCTIONS - CHECK WHAT IS NEEDED...
+
 // Delete a user by ID (protected - Admin only)
 router.delete('/:id', authorizeRoles(['Admin']), async (req, res) => {
->>>>>>> 317150c7
   try {
     const user = await User.findByIdAndDelete(req.params.id);
     if (!user) return res.status(404).send({ message: 'User not found' });
