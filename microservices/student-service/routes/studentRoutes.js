--- conflicted
+++ resolved
@@ -1,21 +1,13 @@
 const express = require('express');
 const Student = require('../models/Student');
 const Class = require('../models/Class');
-<<<<<<< HEAD
-const { authenticateJWT, authorizeRole } = require('../middleware/auth');
-const axios = require('axios');
-=======
 const axios = require('axios'); // For fetching user assignments
 const { authenticateJWT, authorizeRole, authorizeDataAccess } = require('../middleware/auth');
->>>>>>> 317150c7
 const router = express.Router();
 
 // GET all students - with role-based filtering
 router.get('/', authenticateJWT, authorizeDataAccess('students'), async (req, res) => {
   try {
-<<<<<<< HEAD
-    const students = await Student.find();
-=======
     let query = {};
     const userRole = req.userRole;
     const userId = req.userId;
@@ -51,7 +43,6 @@
     // Admin sees all students (no query filter)
 
     const students = await Student.find(query).populate('classId', 'classNumber');
->>>>>>> 317150c7
     res.json(students);
   } catch (error) {
     res.status(500).json({ message: error.message });
