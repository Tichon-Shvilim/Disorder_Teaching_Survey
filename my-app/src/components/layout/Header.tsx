--- conflicted
+++ resolved
@@ -1,11 +1,6 @@
 // src/components/layout/Header.tsx
 import React from "react";
-<<<<<<< HEAD
 import { AppBar, Toolbar, Typography, Box, Button } from "@mui/material";
-=======
-import { AppBar, Toolbar, Typography, Box, Button, IconButton } from "@mui/material";
-import { Logout, Person } from "@mui/icons-material";
->>>>>>> d40ee790
 import { useSelector, useDispatch } from "react-redux";
 import type { RootState } from "../../store";
 import { logout } from "../../store/authSlice";
@@ -20,7 +15,6 @@
   };
 
   return (
-<<<<<<< HEAD
     <AppBar
       position="static"
       color="inherit"
@@ -57,70 +51,6 @@
               py: 2, 
             }}
             startIcon={<LogOut />}
-=======
-    <AppBar 
-      position="static" 
-      sx={{ 
-        bgcolor: '#ffffff',
-        color: '#1f2937',
-        boxShadow: '0 1px 3px 0 rgba(0, 0, 0, 0.1)',
-        borderBottom: '1px solid #e5e7eb'
-      }}
-    >
-      <Toolbar sx={{ justifyContent: "space-between", minHeight: '64px !important' }}>
-        <Box>
-          <Typography 
-            variant="h5" 
-            sx={{ 
-              fontWeight: 600,
-              color: '#1f2937',
-              fontSize: '1.5rem'
-            }}
-          >
-            Special Needs Progress Tracker
-          </Typography>
-          <Typography 
-            variant="body2" 
-            sx={{ 
-              color: '#6b7280',
-              fontSize: '0.875rem',
-              marginTop: '2px'
-            }}
-          >
-            Welcome back, {user?.name || 'Dr. Sarah Wilson'}
-          </Typography>
-        </Box>
-        
-        <Box display="flex" alignItems="center" gap={3}>
-          {/* User Info */}
-          <Box display="flex" alignItems="center" gap={1}>
-            <IconButton
-              sx={{
-                bgcolor: '#f3f4f6',
-                width: 40,
-                height: 40,
-                '&:hover': {
-                  bgcolor: '#e5e7eb'
-                }
-              }}
-            >
-              <Person sx={{ color: '#6b7280', fontSize: 20 }} />
-            </IconButton>
-            <Typography 
-              sx={{ 
-                color: '#374151',
-                fontWeight: 500,
-                fontSize: '0.875rem'
-              }}
-            >
-              {user?.role || 'admin'}
-            </Typography>
-          </Box>
-
-          {/* Logout Button */}
-          <Button
-            variant="outlined"
->>>>>>> d40ee790
             onClick={handleLogout}
             startIcon={<Logout />}
             sx={{
