// src/components/layout/Sidebar.tsx
import React, { useState } from "react";
import { NavLink } from "react-router-dom";
import { useSelector } from "react-redux";
import type { RootState } from "../../store";
import {
  Drawer,
  List,
  ListItemButton,
  ListItemIcon,
  ListItemText,
  Toolbar,
  Box,
  Typography,
  Collapse,
} from "@mui/material";
import {
  SpaceDashboardOutlined,
  PeopleOutlineRounded,
  BarChartOutlined,
  DescriptionOutlined,
  AssignmentOutlined,
  SchoolOutlined,
  ExpandLess,
  ExpandMore,
  PersonAdd,
  ClassOutlined,
  Add,
  ViewList,
} from "@mui/icons-material";

const drawerWidth = 280;

const Sidebar: React.FC = () => {
  const user = useSelector((state: RootState) => state.auth.user);
  const [studentMenuOpen, setStudentMenuOpen] = useState(false);
  const [classMenuOpen, setClassMenuOpen] = useState(false);

  const handleStudentMenuClick = () => {
    setStudentMenuOpen(!studentMenuOpen);
    if(classMenuOpen) {
      setClassMenuOpen(false); // Close class menu if student menu is opened
    }
  };

  const handleClassMenuClick = () => {
    setClassMenuOpen(!classMenuOpen);
    if(studentMenuOpen) {
      setStudentMenuOpen(false); // Close student menu if class menu is opened
    }
  };

  const mainNavItems = [
    { name: "Dashboard", path: "/layout/dashboard", icon: <SpaceDashboardOutlined /> },
    {
      name: "Assessments",
      path: "/layout/assessments",
      icon: <DescriptionOutlined />,
    },
    { name: "Reports", path: "/layout/reports", icon: <BarChartOutlined /> },
    ...(user?.role === "Admin"
      ? [
          {
            name: "Assessment Forms",
            path: "/layout/creatform",
            icon: <AssignmentOutlined />,
          },
          {
            name: "User Management",
            path: "/layout/userlist",
            icon: <PeopleOutlineRounded />,
          },
        ]
      : []),
  ];

  const studentSubItems = [
<<<<<<< HEAD
    { name: "All Students", path: "/layout/studentlist", icon: <ViewList /> },
    { name: "Add Student", path: "/layout/students/add", icon: <PersonAdd /> },
=======
    { name: "All Students", path: "/layout/students", icon: <ViewList /> },
    { name: "Add Student", path: "/layout/addStudent", icon: <PersonAdd /> },
>>>>>>> 0eeed02d
  ];

  const classSubItems = [
    { name: "All Classes", path: "/layout/classes", icon: <ViewList /> },
    { name: "Add Class", path: "/layout/addClass", icon: <Add /> },
  ];

  const renderNavItem = (item: { name: string; path: string; icon: React.ReactNode }, isSubItem = false) => (
    <NavLink
      to={item.path}
      key={item.name}
      style={{ textDecoration: "none", color: "inherit" }}
    >
      {({ isActive }) => (
        <ListItemButton
          selected={isActive}
          sx={{
            bgcolor: isActive ? "#e3eafc" : "transparent",
            "&:hover": { bgcolor: "#e3eafc", color: "#64b5f6" },
            "&:hover .MuiListItemIcon-root .MuiSvgIcon-root": {
              color: "#64b5f6",
            },
            borderRight: isActive ? "3px solid #64b5f6" : "none",
            color: "#667A93",
            paddingY: isSubItem ? 1 : 2,
            paddingX: isSubItem ? 5 : 3,
            paddingLeft: isSubItem ? 6 : 3,
          }}
        >
          <ListItemIcon sx={{ minWidth: 36 }}>{item.icon}</ListItemIcon>
          <ListItemText
            primary={item.name}
            sx={{ fontWeight: isActive ? "bold" : "normal" }}
          />
        </ListItemButton>
      )}
    </NavLink>
  );

  return (
    <Drawer
      variant="permanent"
      sx={{
        width: drawerWidth,
        flexShrink: 0,
        [`& .MuiDrawer-paper`]: {
          width: drawerWidth,
          boxSizing: "border-box",
          bgcolor: "#fff",
        },
      }}
    >
      <Toolbar
        sx={{ minHeight: 64, display: "flex", bgcolor: "#fff", pt: 5, pl: 4 }}
      >
        <Box display="flex" alignItems="center" gap={1}>
          <Box
            sx={{
              backgroundColor: "#64b5f6",
              borderRadius: 4,
              padding: 0.75,
              px: 1.25,
            }}
          >
            <SchoolOutlined sx={{ color: "white" }} />
          </Box>
          <Typography variant="h5" fontWeight="bold" color="inherit">
            SNPT
          </Typography>
        </Box>
      </Toolbar>
      <Box sx={{ overflow: "auto", pt: 4 }}>
        <List>
          {/* Main Navigation Items */}
          {mainNavItems.map((item) => renderNavItem(item))}

          {/* Student Management with Submenu */}
          <ListItemButton
            onClick={handleStudentMenuClick}
            sx={{
              "&:hover": { bgcolor: "#e3eafc", color: "#64b5f6" },
              "&:hover .MuiListItemIcon-root .MuiSvgIcon-root": {
                color: "#64b5f6",
              },
              color: "#667A93",
              paddingY: 2,
              paddingX: 3,
            }}
          >
            <ListItemIcon sx={{ minWidth: 36 }}>
              <SchoolOutlined />
            </ListItemIcon>
            <ListItemText primary="Student Management" />
            {studentMenuOpen ? <ExpandLess /> : <ExpandMore />}
          </ListItemButton>
          <Collapse in={studentMenuOpen} timeout="auto" unmountOnExit>
            <List component="div" disablePadding>
              {studentSubItems.map((item) => renderNavItem(item, true))}
            </List>
          </Collapse>

          {/* Class Management with Submenu */}
          <ListItemButton
            onClick={handleClassMenuClick}
            sx={{
              "&:hover": { bgcolor: "#e3eafc", color: "#64b5f6" },
              "&:hover .MuiListItemIcon-root .MuiSvgIcon-root": {
                color: "#64b5f6",
              },
              color: "#667A93",
              paddingY: 2,
              paddingX: 3,
            }}
          >
            <ListItemIcon sx={{ minWidth: 36 }}>
              <ClassOutlined />
            </ListItemIcon>
            <ListItemText primary="Class Management" />
            {classMenuOpen ? <ExpandLess /> : <ExpandMore />}
          </ListItemButton>
          <Collapse in={classMenuOpen} timeout="auto" unmountOnExit>
            <List component="div" disablePadding>
              {classSubItems.map((item) => renderNavItem(item, true))}
            </List>
          </Collapse>
        </List>
      </Box>
    </Drawer>
  );
};

export default Sidebar;<|MERGE_RESOLUTION|>--- conflicted
+++ resolved
@@ -75,13 +75,8 @@
   ];
 
   const studentSubItems = [
-<<<<<<< HEAD
-    { name: "All Students", path: "/layout/studentlist", icon: <ViewList /> },
-    { name: "Add Student", path: "/layout/students/add", icon: <PersonAdd /> },
-=======
     { name: "All Students", path: "/layout/students", icon: <ViewList /> },
     { name: "Add Student", path: "/layout/addStudent", icon: <PersonAdd /> },
->>>>>>> 0eeed02d
   ];
 
   const classSubItems = [
