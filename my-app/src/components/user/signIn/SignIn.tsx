import React, { useEffect, useState } from "react";
import { TextField, Button, Paper, Typography, Link } from "@mui/material";
import { useDispatch } from "react-redux";
import { loginSuccess } from "../../../store/authSlice"; // adjust path as needed
import { signIn } from "../Api-Requests/genericRequests";
import type UserModel from "../UserModel"; // adjust path as needed
import type { RootState } from "../../../store";
import { useSelector } from "react-redux";
import { useNavigate } from "react-router-dom";

const SignIn: React.FC = () => {
  const [email, setEmail] = useState("");
  const [password, setPassword] = useState("");
  const [error, setError] = useState("");
  const dispatch = useDispatch();
  const user = useSelector((state: RootState) => state.auth.user);
  const navigate = useNavigate();

  const handleSignIn = async (event: React.FormEvent) => {
    event.preventDefault();
    setError("");
    try {
      // 'users' is the route, { email, password } is the credentials object
      const response = await signIn("api/users", { email, password });
      type SignInResponse = { token: string; user: UserModel };
      const data = response.data as SignInResponse;
      dispatch(loginSuccess({ token: data.token, user: data.user }));
      localStorage.setItem("token", data.token);
      localStorage.setItem("user", JSON.stringify(data.user));
      // Redirect or update UI as needed
      console.log("Sign in successful:", data.user);
      // After you get the token from the backend:      
      console.log("User token after login:", data.token);
    } catch {
      setError("Invalid email or password");
    }
  };

<<<<<<< HEAD
useEffect(() => {
  if (user) {
    // const route = `/${user.role.toLowerCase()}/`;
    // console.log('Navigating to:', route);
    // navigate(route);
    navigate('/layout'); 
  }
}, [user, navigate]);
=======
  useEffect(() => {
    if (user) {
      const route = `/${user.role.toLowerCase()}/`;
      console.log("Navigating to:", route);
      navigate(route);
    }
  }, [user, navigate]);
>>>>>>> 86851225

  return (
    <Paper
      elevation={3}
      sx={{
        display: "flex",
        flexDirection: "column",
        alignItems: "center",
        justifyContent: "center",
        height: "100vh",
        padding: 3,
        width: { xs: "90%", sm: "400px" },
        margin: "auto",
      }}
    >
      <Typography variant="h5">Sign In</Typography>
      <form onSubmit={handleSignIn}>
        <TextField
          label="Email"
          type="email"
          value={email}
          onChange={(e) => setEmail(e.target.value)}
          fullWidth
          margin="normal"
          required
        />
        <TextField
          label="Password"
          type="password"
          value={password}
          onChange={(e) => setPassword(e.target.value)}
          fullWidth
          margin="normal"
          required
        />
        <Button
          type="submit"
          variant="contained"
          color="primary"
          sx={{ marginTop: 2 }}
          fullWidth
        >
          Sign In
        </Button>
      </form>
      {error && (
        <Typography color="error" sx={{ marginTop: 2 }}>
          {error}
        </Typography>
      )}
      <Typography variant="body2" sx={{ marginTop: 2 }}>
        Don't have an account?{" "}
        <Link href="/signup" variant="body2">
          Sign Up
        </Link>
      </Typography>
    </Paper>
  );
};

export default SignIn;<|MERGE_RESOLUTION|>--- conflicted
+++ resolved
@@ -36,7 +36,6 @@
     }
   };
 
-<<<<<<< HEAD
 useEffect(() => {
   if (user) {
     // const route = `/${user.role.toLowerCase()}/`;
@@ -45,15 +44,6 @@
     navigate('/layout'); 
   }
 }, [user, navigate]);
-=======
-  useEffect(() => {
-    if (user) {
-      const route = `/${user.role.toLowerCase()}/`;
-      console.log("Navigating to:", route);
-      navigate(route);
-    }
-  }, [user, navigate]);
->>>>>>> 86851225
 
   return (
     <Paper
